--- conflicted
+++ resolved
@@ -28,22 +28,9 @@
       final stream = MockStream(Stream.fromIterable(const [1, 2, 3]));
       final connectableStream = PublishConnectableStream(stream);
 
-<<<<<<< HEAD
       expect(stream.listenCount, 0);
       connectableStream.connect();
       expect(stream.listenCount, 1);
-=======
-      when(stream.listen(any, onError: anyNamed('onError')))
-          .thenReturn(Stream<int>.fromIterable(const [1, 2, 3]).listen(null));
-
-      verifyNever(stream.listen(any,
-          onError: anyNamed('onError'), onDone: anyNamed('onDone')));
-
-      connectableStream.connect();
-
-      verify(stream.listen(any,
-          onError: anyNamed('onError'), onDone: anyNamed('onDone')));
->>>>>>> 8f400da5
     });
 
     test('should begin emitting items after connection', () {
